// Copyright 2015 MaidSafe.net limited.
//
// This SAFE Network Software is licensed to you under (1) the MaidSafe.net Commercial License,
// version 1.0 or later, or (2) The General Public License (GPL), version 3, depending on which
// licence you accepted on initial access to the Software (the "Licences").
//
// By contributing code to the SAFE Network Software, or to this project generally, you agree to be
// bound by the terms of the MaidSafe Contributor Agreement, version 1.0.  This, along with the
// Licenses can be found in the root directory of this project at LICENSE, COPYING and CONTRIBUTOR.
//
// Unless required by applicable law or agreed to in writing, the SAFE Network Software distributed
// under the GPL Licence is distributed on an "AS IS" BASIS, WITHOUT WARRANTIES OR CONDITIONS OF ANY
// KIND, either express or implied.
//
// Please review the Licences for the specific language governing permissions and limitations
// relating to use of the SAFE Network Software.


/// Container Repersents a Directory.
/// Container can have its own metadata, sub-containers and files
pub struct Container {
    client              : ::std::sync::Arc<::std::sync::Mutex<::safe_client::client::Client>>,
    directory_listing   : ::directory_listing::DirectoryListing,
}

impl Container {
    /// Authorises the directory access and returns the Container, if authorisation is successful.
    /// Operations can be performed only after the authorisation is successful.
    pub fn authorise(client        : ::std::sync::Arc<::std::sync::Mutex<::safe_client::client::Client>>,
                     container_info: Option<::rest::ContainerInfo>) -> Result<Container, ::errors::NfsError> {
        let directory_helper = ::helper::directory_helper::DirectoryHelper::new(client.clone());
        let directory = match container_info {
            Some(container_info) => {
                let metadata = container_info.convert_to_directory_metadata();
                try!(directory_helper.get(metadata.get_key()))
            },
            None => try!(directory_helper.get_user_root_directory_listing()),
        };
        Ok(Container {
            client: client,
            directory_listing: directory,
        })
    }

    /// Creates a Container
    pub fn create(&mut self, name: String, versioned: bool, access_level: ::AccessLevel, metadata: Option<String>) -> Result<::rest::Container, ::errors::NfsError> {
        if name.is_empty() {
            return Err(::errors::NfsError::NameIsEmpty);
        }
        let user_metadata = try!(self.validate_metadata(metadata));
        let tag_type = if versioned {
            ::VERSIONED_DIRECTORY_LISTING_TAG
        } else {
            ::UNVERSIONED_DIRECTORY_LISTING_TAG
        };
        match self.directory_listing.find_sub_directory(&name) {
            Some(_) => Err(::errors::NfsError::AlreadyExists),
            None => {
                let directory_helper = ::helper::directory_helper::DirectoryHelper::new(self.client.clone());
                Ok(Container {
                    client: self.client.clone(),
                    directory_listing: try!(directory_helper.create(name, tag_type, user_metadata, versioned, access_level, Some(&mut self.directory_listing))).0,
                })
            }
        }
    }

    /// Returns the Created time of the container
    pub fn get_created_time(&self) -> &::time::Tm {
        self.directory_listing.get_metadata().get_created_time()
    }

    /// Return the unique id of the container
    pub fn get_info(&self) -> ::rest::ContainerInfo {
        ::rest::ContainerInfo::convert_from_directory_metadata(self.directory_listing.get_metadata().clone())
    }

    /// Returns the user metadata saved as String.
    pub fn get_metadata(&self) -> String {
        match String::from_utf8(self.directory_listing.get_metadata().get_user_metadata().clone()) {
            Ok(data) => data,
            Err(_) => "".to_string(),
        }
    }

    /// Returns the name of the container
    pub fn get_name(&self) -> &String {
        self.directory_listing.get_metadata().get_name()
    }

    /// Returns the list of Blobs in the container
    pub fn get_blobs(&self) -> Vec<::rest::Blob> {
        self.directory_listing.get_files().iter().map(|x| ::rest::Blob::convert_from_file(x.clone())).collect()
    }

    /// Returns a Blob from the container
    pub fn get_blob(&self, name: String) -> Result<::rest::blob::Blob, ::errors::NfsError> {
        match self.directory_listing.find_file(&name) {
            Some(file) => Ok(::rest::blob::Blob::convert_from_file(file.clone())),
            None => Err(::errors::NfsError::NotFound),
        }
    }

    /// Returns the list of child containers
    pub fn get_containers(&self) -> Vec<::rest::ContainerInfo> {
        self.directory_listing.get_sub_directories().iter().map(|info| {
                ::rest::ContainerInfo::convert_from_directory_metadata(info.clone())
            }).collect()
    }

    /// Updates the metadata of the container
    pub fn update_metadata(&mut self, metadata: Option<String>) -> Result<(), ::errors::NfsError>{
        let user_metadata = try!(self.validate_metadata(metadata));
        self.directory_listing.get_mut_metadata().set_user_metadata(user_metadata);
        let directory_helper = ::helper::directory_helper::DirectoryHelper::new(self.client.clone());
        try!(directory_helper.update(&self.directory_listing));
        Ok(())
    }

    /// Retrieves Versions for the container
    pub fn get_versions(&self) -> Result<Vec<[u8; 64]>, ::errors::NfsError> {
        self.list_container_versions(self.directory_listing.get_key().get_id(), self.directory_listing.get_key().get_type_tag())
    }

    /// Retrieves Versions for the container being referred by the container_id
    pub fn get_container_versions(&self, container_info: &::rest::container_info::ContainerInfo) -> Result<Vec<[u8; 64]>, ::errors::NfsError> {
        let directory_metadata = container_info.convert_to_directory_metadata();
        self.list_container_versions(directory_metadata.get_id(), directory_metadata.get_type_tag())
    }

    /// Fetches the latest version of the child container.
    /// Can fetch a specific version of the Container by passing the corresponding VersionId.
    pub fn get_container(&mut self, container_info: &::rest::container_info::ContainerInfo, version: Option<[u8; 64]>) -> Result<Container, ::errors::NfsError> {
        let directory_metadata = container_info.convert_to_directory_metadata();
        let directory_helper = ::helper::directory_helper::DirectoryHelper::new(self.client.clone());
        let dir_listing = match version {
            Some(version_id) => try!(directory_helper.get_by_version(directory_metadata.get_id(),
                                                                     directory_metadata.get_access_level(),
                                                                     ::routing::NameType(version_id))),
            None =>  try!(directory_helper.get(directory_metadata.get_key())),
        };
        Ok(Container {
            client: self.client.clone(),
            directory_listing: dir_listing,
        })
    }

   /// Deletes the child container
    pub fn delete_container(&mut self, name: &String) -> Result<(), ::errors::NfsError> {
        let directory_helper = ::helper::directory_helper::DirectoryHelper::new(self.client.clone());
        try!(directory_helper.delete(&mut self.directory_listing, name));
        Ok(())
    }

    /// Creates a Blob within the container
    /// Returns a Writter object
    /// The content of the blob is written using the writter.
    /// The blob is created only after the writter.close() is invoked
    pub fn create_blob(&mut self, name: String, metadata: Option<String>) -> Result<::helper::writer::Writer, ::errors::NfsError> {
        if name.is_empty() {
            return Err(::errors::NfsError::NameIsEmpty);
        }
        let user_metadata = try!(self.validate_metadata(metadata));
        let file_helper = ::helper::file_helper::FileHelper::new(self.client.clone());
        file_helper.create(name, user_metadata, self.directory_listing.clone())
    }

    /// Updates the blob content. Writes the complete data and updates the Blob
    pub fn update_blob_content(&mut self, blob: &::rest::Blob, data: &[u8]) -> Result<Container, ::errors::NfsError> {
        let mut writer = try!(self.get_writer_for_blob(blob, ::helper::writer::Mode::Overwrite));
        writer.write(data, 0);
        Ok(Container {
            client           : self.client.clone(),
            directory_listing: try!(writer.close()).0,
        })
    }

    /// Return a writter object for the Blob, through which the content of the blob can be updated
    /// This is useful while handling larger files, to enable writting content in parts
    pub fn get_blob_writer(&mut self, blob: &::rest::Blob) -> Result<::helper::writer::Writer, ::errors::NfsError> {
        self.get_writer_for_blob(blob, ::helper::writer::Mode::Modify)
    }

    /// Reads the content of the blob and returns the complete content
    pub fn get_blob_content(&self, blob: &::rest::Blob) -> Result<Vec<u8>, ::errors::NfsError> {
        let mut reader = try!(self.get_reader_for_blob(blob));
        let size = reader.size();
        reader.read(0, size)
    }

    /// Returns a reader for the blob
    /// Using a Reader helps in handling large file contents and also fetch data in a specific range
    pub fn get_blob_reader<'a>(&self, blob: &'a ::rest::blob::Blob) -> Result<::helper::reader::Reader<'a>, ::errors::NfsError> {
        self.get_reader_for_blob(blob)
    }

    /// Returns the list of versions_id for the blob
    pub fn get_blob_versions(&self, name: &String) -> Result<Vec<::rest::blob::Blob>, ::errors::NfsError>{
        let file = try!(self.directory_listing.find_file(name).ok_or(::errors::NfsError::NotFound));
        let file_helper = ::helper::file_helper::FileHelper::new(self.client.clone());
        let versions = try!(file_helper.get_versions(&file, &self.directory_listing));
        Ok(versions.iter().map(|file| { ::rest::blob::Blob::convert_from_file(file.clone()) }).collect())
    }

    /// Update the metadata of the Blob in the container
    /// Returns Updated parent container, if the parent container exists.
    pub fn update_blob_metadata(&mut self, blob: ::rest::blob::Blob, metadata: Option<String>) ->Result<Option<Container>, ::errors::NfsError> {
        let user_metadata = try!(self.validate_metadata(metadata));
        let file = blob.convert_to_file();
        let file_helper = ::helper::file_helper::FileHelper::new(self.client.clone());
        if let Some(parent_directory_listing) = try!(file_helper.update_metadata(file.clone(), user_metadata, &mut self.directory_listing)) {
            Ok(Some(Container {
                client           : self.client.clone(),
                directory_listing: parent_directory_listing,
            }))
        } else {
            Ok(None)
        }
    }

    /// Delete blob from the container
    pub fn delete_blob(&mut self, name: String) -> Result<(), ::errors::NfsError> {
        let file_helper = ::helper::file_helper::FileHelper::new(self.client.clone());
        let _ = try!(file_helper.delete(name, &mut self.directory_listing));
        Ok(())
    }

    /// Copies the latest blob version from the container to the specified destination container
    pub fn copy_blob(&mut self, blob_name: &String, to_container: &::rest::container_info::ContainerInfo) -> Result<(), ::errors::NfsError> {
        let to_dir = to_container.convert_to_directory_metadata();
        if self.directory_listing.get_key() == to_dir.get_key() {
            return Err(::errors::NfsError::DestinationAndSourceAreSame);
        }
        let file = try!(self.directory_listing.find_file(blob_name).ok_or(::errors::NfsError::NotFound));
        let directory_helper = ::helper::directory_helper::DirectoryHelper::new(self.client.clone());
        let mut destination = try!(directory_helper.get(to_dir.get_key()));
        if destination.find_file(blob_name).is_some() {
           return Err(::errors::NfsError::FileExistsInDestination);
        }
        destination.get_mut_files().push(file.clone());
        let _ = try!(directory_helper.update(&destination));
        Ok(())
    }

    fn get_writer_for_blob(&self, blob: &::rest::blob::Blob, mode: ::helper::writer::Mode) -> Result<::helper::writer::Writer, ::errors::NfsError> {
        let helper = ::helper::file_helper::FileHelper::new(self.client.clone());
        helper.update(blob.convert_to_file().clone(), mode, self.directory_listing.clone())
    }

    fn get_reader_for_blob<'a>(&self, blob: &'a ::rest::blob::Blob) -> Result<::helper::reader::Reader<'a>, ::errors::NfsError> {
        match self.directory_listing.find_file(blob.get_name()) {
            Some(_) => Ok(::helper::reader::Reader::new(self.client.clone(), blob.convert_to_file())),
            None    => Err(::errors::NfsError::NotFound),
        }
    }

    fn list_container_versions(&self, dir_id: &::routing::NameType, type_tag: u64) -> Result<Vec<[u8; 64]>, ::errors::NfsError> {
        let directory_helper = ::helper::directory_helper::DirectoryHelper::new(self.client.clone());
        let versions = try!(directory_helper.get_versions(dir_id, type_tag));
        Ok(versions.iter().map(|v| v.0).collect())
    }

    fn validate_metadata(&self, metadata: Option<String>) -> Result<Vec<u8>, ::errors::NfsError> {
        match metadata {
            Some(data) => {
                if data.len() == 0 {
                    Err(::errors::NfsError::MetadataIsEmpty)
                } else {
                    Ok(data.into_bytes())
                }
            },
            None => Ok(Vec::new()),
        }
    }
}


#[cfg(test)]
mod test {
    use super::*;

    fn get_client() -> ::std::sync::Arc<::std::sync::Mutex<::safe_client::client::Client>> {
        ::std::sync::Arc::new(::std::sync::Mutex::new(eval_result!(::safe_client::utility::test_utils::get_client())))
    }

    #[test]
    fn authorise_container() {
        let client = get_client();
        let root_dir = eval_result!(Container::authorise(client.clone(), None));
        let root_dir_second = eval_result!(Container::authorise(client.clone(), None));
        assert_eq!(*root_dir.get_info().convert_to_directory_metadata().get_key().get_id(),
                   *root_dir_second.get_info().convert_to_directory_metadata().get_key().get_id());

        let root_dir_from_info = eval_result!(Container::authorise(client, Some(root_dir.get_info())));
        assert_eq!(*root_dir.get_info().convert_to_directory_metadata().get_key().get_id(),
                   *root_dir_from_info.get_info().convert_to_directory_metadata().get_key().get_id());
    }

    #[test]
    fn create_container() {
        let client = get_client();
<<<<<<< HEAD
        let mut container = eval_result!(Container::authorise(client.clone(), None));
        eval_result!(container.create("Home".to_string(), true, ::AccessLevel::Private));
=======
        let mut container = Container::authorise(client.clone(), None).ok().unwrap();
        eval_result!(container.create("Home".to_string(), true, ::AccessLevel::Private, None));
>>>>>>> a4c9e92e

        assert_eq!(container.get_containers().len(), 1);
        assert_eq!(container.get_containers()[0].get_name(), "Home");
    }


    #[test]
    fn delete_container() {
        let client = get_client();
        let dir_name = "Home".to_string();
        let mut container = eval_result!(Container::authorise(client, None));
        eval_result!(container.create(dir_name.clone(), true, ::AccessLevel::Private, None));

        assert_eq!(container.get_containers().len(), 1);
        assert_eq!(container.get_containers()[0].get_name(), "Home");

        eval_result!(container.delete_container(&dir_name));

        assert_eq!(container.get_containers().len(), 0);
    }

    #[test]
    fn create_update_delete_blob() {
        let client = get_client();
        let mut container = eval_result!(Container::authorise(client.clone(), None));
        let mut home_container = eval_result!(container.create("Home".to_string(), true, ::AccessLevel::Private, None));

        assert_eq!(container.get_containers().len(), 1);
        assert_eq!(container.get_containers()[0].get_name(), "Home");

        let mut writer = eval_result!(home_container.create_blob("sample.txt".to_string(), None));
        let data = "Hello World!".to_string().into_bytes();
        writer.write(&data[..], 0);
        eval_result!(writer.close());

        home_container = eval_result!(container.get_container(&home_container.get_info(), None));
        assert_eq!(eval_result!(home_container.get_blob_versions(&"sample.txt".to_string())).len(), 1);
        let blob = eval_result!(home_container.get_blob("sample.txt".to_string()));
        assert_eq!(eval_result!(home_container.get_blob_content(&blob)), data);

        let data_updated = "Hello World updated!".to_string().into_bytes();
        let _ = eval_result!(home_container.update_blob_content(&blob, &data_updated[..]));
        home_container = eval_result!(container.get_container(&home_container.get_info(), None));
        let blob = eval_result!(home_container.get_blob("sample.txt".to_string()));
        assert_eq!(eval_result!(home_container.get_blob_content(&blob)), data_updated);

        // Assert versions
        let versions = eval_result!(home_container.get_blob_versions(&"sample.txt".to_string()));
        assert_eq!(versions.len(), 2);
        for i in 0..2 {
            if i == 0 {
                assert_eq!(eval_result!(home_container.get_blob_content(&versions[i])), data);
            } else {
                assert_eq!(eval_result!(home_container.get_blob_content(&versions[i])), data_updated);
            }
        }
        let metadata = "{\"purpose\": \"test\"}".to_string();
        eval_result!(home_container.update_blob_metadata(blob, Some(metadata.clone())));
        let blob = eval_result!(home_container.get_blob("sample.txt".to_string()));
        assert_eq!(blob.get_metadata(), metadata);

        let mut docs_container = eval_result!(container.create("Docs".to_string(), true, ::AccessLevel::Private, None));
        assert_eq!(docs_container.get_blobs().len(), 0);
        let _ = home_container.copy_blob(&"sample.txt".to_string(), &docs_container.get_info());
        docs_container = eval_result!(container.get_container(&docs_container.get_info(), None));
        assert_eq!(docs_container.get_blobs().len(), 1);

        let _ = home_container.delete_blob("sample.txt".to_string());
        assert_eq!(home_container.get_blobs().len(), 0);
    }
}<|MERGE_RESOLUTION|>--- conflicted
+++ resolved
@@ -299,13 +299,8 @@
     #[test]
     fn create_container() {
         let client = get_client();
-<<<<<<< HEAD
         let mut container = eval_result!(Container::authorise(client.clone(), None));
-        eval_result!(container.create("Home".to_string(), true, ::AccessLevel::Private));
-=======
-        let mut container = Container::authorise(client.clone(), None).ok().unwrap();
         eval_result!(container.create("Home".to_string(), true, ::AccessLevel::Private, None));
->>>>>>> a4c9e92e
 
         assert_eq!(container.get_containers().len(), 1);
         assert_eq!(container.get_containers()[0].get_name(), "Home");
