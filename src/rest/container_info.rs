// Copyright 2015 MaidSafe.net limited.
//
// This SAFE Network Software is licensed to you under (1) the MaidSafe.net Commercial License,
// version 1.0 or later, or (2) The General Public License (GPL), version 3, depending on which
// licence you accepted on initial access to the Software (the "Licences").
//
// By contributing code to the SAFE Network Software, or to this project generally, you agree to be
// bound by the terms of the MaidSafe Contributor Agreement, version 1.0.  This, along with the
// Licenses can be found in the root directory of this project at LICENSE, COPYING and CONTRIBUTOR.
//
// Unless required by applicable law or agreed to in writing, the SAFE Network Software distributed
// under the GPL Licence is distributed on an "AS IS" BASIS, WITHOUT WARRANTIES OR CONDITIONS OF ANY
// KIND, either express or implied.
//
// Please review the Licences for the specific language governing permissions and limitations
// relating to use of the SAFE Network Software.

/// Wrapper over DirectoryInfo to present Rest-friendly name to the Restful interface users
pub struct ContainerInfo {
    metadata: ::metadata::directory_metadata::DirectoryMetadata,
}

impl ContainerInfo {

    /// Get the name of the Container
    pub fn get_name(&self) -> &String {
        self.metadata.get_name()
    }

    /// Get the creation time for this Container
    pub fn get_created_time(&self) -> &::time::Tm {
        self.metadata.get_created_time()
    }

    /// Get the creation time for this Container
    pub fn get_modified_time(&self) -> &::time::Tm {
        self.metadata.get_modified_time()
    }

    /// Returns AccessLevel of the Container
    pub fn get_access_level(&self) -> &::AccessLevel {
        self.metadata.get_access_level()
    }

<<<<<<< HEAD
=======
    /// Returns type_tag of the Container
    pub fn get_type_tag(&self) -> u64 {
        self.metadata.get_type_tag()
    }

    /// Returns true if the Container is versioned, else false is returned
    pub fn is_versioned(&self) -> bool {
        self.metadata.is_versioned()
    }

>>>>>>> a4c9e92e
    // TODO Implement from trait for coversion
    /// Convert the ContainerInfo to the format of DirectoryInfo that lower levels understand and
    /// operate on
    pub fn convert_to_directory_metadata(&self) -> ::metadata::directory_metadata::DirectoryMetadata {
        self.metadata.clone()
    }

    /// Convert from the format of DirectoryInfo that the lower levels understand to the rest
    /// friendly ContainerInfo
    pub fn convert_from_directory_metadata(metadata: ::metadata::directory_metadata::DirectoryMetadata) -> ContainerInfo {
        ContainerInfo {
            metadata: metadata,
        }
    }
}


#[cfg(test)]
mod test {
    use super::*;

    #[test]
    fn create() {
        let name = eval_result!(::safe_client::utility::generate_random_string(10));
        let container_info = ContainerInfo {
            metadata: eval_result!(::metadata::directory_metadata::DirectoryMetadata::new(name.clone(), 10u64, true, ::AccessLevel::Public, Vec::new(), None)),
        };
        assert_eq!(*container_info.get_name(), name);
    }

    #[test]
    fn convert_from() {
        let name = eval_result!(::safe_client::utility::generate_random_string(10));
        let directory_metadata = eval_result!(::metadata::directory_metadata::DirectoryMetadata::new(name.clone(), 10u64, true, ::AccessLevel::Public, Vec::new(), None));

        assert_eq!(*directory_metadata.get_name(), name);

        let container_info = ContainerInfo::convert_from_directory_metadata(directory_metadata.clone());

        assert_eq!(container_info.get_name(), directory_metadata.get_name());
        assert_eq!(container_info.get_created_time(), directory_metadata.get_created_time());
    }

    #[test]
    fn convert_to() {
        let name = eval_result!(::safe_client::utility::generate_random_string(10));
        let container_info = ContainerInfo {
            metadata: eval_result!(::metadata::directory_metadata::DirectoryMetadata::new(name.clone(), 10u64, true, ::AccessLevel::Public, Vec::new(), None)),
        };

        assert_eq!(*container_info.get_name(), name);

        let directory_metadata = container_info.convert_to_directory_metadata();

        assert_eq!(directory_metadata.get_name(), container_info.get_name());
        assert_eq!(directory_metadata.get_created_time(), container_info.get_created_time());
    }
}<|MERGE_RESOLUTION|>--- conflicted
+++ resolved
@@ -42,8 +42,6 @@
         self.metadata.get_access_level()
     }
 
-<<<<<<< HEAD
-=======
     /// Returns type_tag of the Container
     pub fn get_type_tag(&self) -> u64 {
         self.metadata.get_type_tag()
@@ -54,7 +52,6 @@
         self.metadata.is_versioned()
     }
 
->>>>>>> a4c9e92e
     // TODO Implement from trait for coversion
     /// Convert the ContainerInfo to the format of DirectoryInfo that lower levels understand and
     /// operate on
