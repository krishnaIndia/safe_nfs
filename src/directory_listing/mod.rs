--- conflicted
+++ resolved
@@ -139,12 +139,8 @@
         // TODO try using the below approach for efficiency - also try the same in upsert_sub_directory
         // if let Some(mut existing_file) = self.files.iter_mut().find(|entry| *entry.get_name() == *file.get_name()) {
         // *existing_file = file;
-<<<<<<< HEAD
         if let Some(index) = self.files.iter().position(|entry| *entry.get_id() == *file.get_id()) {
-=======
-        if let Some(index) = self.files.iter().position(|entry| *entry.get_name() == *file.get_name()) {
             debug!("Replacing file in directory listing ...");
->>>>>>> 05454692
             let mut existing = eval_option!(self.files.get_mut(index), "Programming Error - Report this as a Bug.");
             *existing = file;
         } else {
