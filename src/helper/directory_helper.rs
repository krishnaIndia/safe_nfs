// Copyright 2015 MaidSafe.net limited.
//
// This SAFE Network Software is licensed to you under (1) the MaidSafe.net Commercial License,
// version 1.0 or later, or (2) The General Public License (GPL), version 3, depending on which
// licence you accepted on initial access to the Software (the "Licences".to_string()).
//
// By contributing code to the SAFE Network Software, or to this project generally, you agree to be
// bound by the terms of the MaidSafe Contributor Agreement, version 1.0.  This, along with the
// Licenses can be found in the root directory of this project at LICENSE, COPYING and CONTRIBUTOR.
//
// Unless required by applicable law or agreed to in writing, the SAFE Network Software distributed
// under the GPL Licence is distributed on an "AS IS" BASIS, WITHOUT WARRANTIES OR CONDITIONS OF ANY
// KIND, either express or implied.
//
// Please review the Licences for the specific language governing permissions and limitations
// relating to use of the SAFE Network Software.

/// DirectoryHelper provides helper functions to perform Operations on Directory
pub struct DirectoryHelper {
    client: ::std::sync::Arc<::std::sync::Mutex<::maidsafe_client::client::Client>>,
}

impl DirectoryHelper {
    /// Create a new DirectoryHelper instance
    pub fn new(client: ::std::sync::Arc<::std::sync::Mutex<::maidsafe_client::client::Client>>) -> DirectoryHelper {
        DirectoryHelper {
            client: client,
        }
    }

    /// Creates a Directory in the network.
    /// Returns the created DirectoryListing
    pub fn create(&self,
                  directory_name  : String,
                  tag_type        : u64,
                  user_metadata   : Vec<u8>,
                  versioned       : bool,
                  access_level    : ::AccessLevel,
                  parent_directory: Option<&mut ::directory_listing::DirectoryListing>) -> Result<::directory_listing::DirectoryListing, ::errors::NfsError> {
        let directory = ::directory_listing::DirectoryListing::new(directory_name,
                                                                   tag_type,
                                                                   user_metadata,
                                                                   versioned,
                                                                   access_level,
                                                                   parent_directory.iter().next().map(|directory| {
                                                                       let key = directory.get_info().get_key();
                                                                       (key.0.clone(), key.1)
                                                                   }));

        let structured_data = try!(self.save_directory_listing(&directory));
        try!(self.client.lock().unwrap().put(structured_data.name(),
                                             ::maidsafe_client::client::Data::StructuredData(structured_data.clone())));

        if let Some(mut parent_directory) = parent_directory {
            try!(parent_directory.upsert_sub_directory(directory.get_info().clone()));
            try!(self.update_directory_listing_and_parent(&parent_directory));
        };

        Ok(directory)
    }

    /// Deletes a sub directory
    pub fn delete(&self,
                  parent_directory   : &mut ::directory_listing::DirectoryListing,
                  directory_to_delete: &String) -> Result<(), ::errors::NfsError> {
            let pos = try!(parent_directory.get_sub_directory_index(directory_to_delete).ok_or(::errors::NfsError::DirectoryNotFound)); {
            parent_directory.get_mut_sub_directories().remove(pos);
            try!(self.update_directory_listing_and_parent(parent_directory));
            Ok(())
        }
    }

    /// Updates an existing DirectoryListing in the network.
    /// Returns the Updated DirectoryListing
    pub fn update(&self, directory: &::directory_listing::DirectoryListing) -> Result<::directory_listing::DirectoryListing, ::errors::NfsError> {
        self.update_directory_listing(directory)
    }

    /// Updates an existing DirectoryListing in the network.
    /// Returns the Updated Parent DirectoryListing (if no parent then None is returned)
    pub fn update_directory_listing_and_parent(&self, directory: &::directory_listing::DirectoryListing) -> Result<Option<::directory_listing::DirectoryListing>, ::errors::NfsError> {
        try!(self.update_directory_listing(directory));
        if let Some(parent_dir_key) = directory.get_metadata().get_parent_dir_key() {
            let mut parent_directory = try!(self.get(parent_dir_key, directory.get_metadata().is_versioned(), directory.get_metadata().get_access_level()));
            try!(parent_directory.upsert_sub_directory(directory.get_info().clone()));
            Ok(Some(try!(self.update_directory_listing(&parent_directory))))
        } else {
            Ok(None)
        }
    }

    /// Return the versions of the directory
    pub fn get_versions(&self, directory_key: (&::routing::NameType, u64)) -> Result<Vec<::routing::NameType>, ::errors::NfsError> {
        let structured_data = try!(self.get_structured_data(directory_key.0, ::VERSIONED_DIRECTORY_LISTING_TAG));
        Ok(try!(::maidsafe_client::structured_data_operations::versioned::get_all_versions(&mut *self.client.lock().unwrap(), &structured_data)))
    }

    /// Return the DirectoryListing for the specified version
    pub fn get_by_version(&self,
                          directory_key: (&::routing::NameType, u64),
                          access_level : &::AccessLevel,
                          version      : ::routing::NameType) -> Result<::directory_listing::DirectoryListing, ::errors::NfsError> {
          let immutable_data = try!(self.get_immutable_data(version, ::maidsafe_client::client::ImmutableDataType::Normal));
          ::directory_listing::DirectoryListing::decrypt(self.client.clone(), directory_key.0, access_level, immutable_data.value().clone())
    }

    /// Return the DirectoryListing for the latest version
    pub fn get(&self,
               directory_key: (&::routing::NameType, u64),
               versioned: bool,
               access_level: &::AccessLevel) -> Result<::directory_listing::DirectoryListing, ::errors::NfsError> {
        let structured_data = try!(self.get_structured_data(directory_key.0, directory_key.1));
        if versioned {
           let versions = try!(::maidsafe_client::structured_data_operations::versioned::get_all_versions(&mut *self.client.lock().unwrap(), &structured_data));
           let latest_version = versions.last().unwrap();
           self.get_by_version(directory_key, access_level, latest_version.clone())
        } else {
            let private_key = self.client.lock().unwrap().get_public_encryption_key().clone();
            let secret_key = self.client.lock().unwrap().get_secret_encryption_key().clone();
            let nonce = ::directory_listing::DirectoryListing::generate_nonce(directory_key.0);
            let encryption_keys = match *access_level {
                ::AccessLevel::Private => Some((&private_key,
                                                &secret_key,
                                                &nonce)),
                ::AccessLevel::Public => None,
            };
            let structured_data = try!(::maidsafe_client::structured_data_operations::unversioned::get_data(self.client.clone(),
                                                                                                            &structured_data,
                                                                                                            encryption_keys));
            ::directory_listing::DirectoryListing::decrypt(self.client.clone(),
                                                           &directory_key.0,
                                                           access_level,
                                                           structured_data)
        }
    }


    /// Returns the Root Directory
    pub fn get_user_root_directory_listing(&self) -> Result<::directory_listing::DirectoryListing, ::errors::NfsError> {
<<<<<<< HEAD
        let root_directory;
        { // This is to prevent deadlock
            root_directory = match self.client.lock().unwrap().get_user_root_directory_id() {
                Some(id) => Some(id.clone()),
                None => None,
            }
        }
        match root_directory {
=======
        match self.client.lock().unwrap().get_user_root_directory_id().clone() {
>>>>>>> ac8d6c6e
            Some(id) => {
                self.get((id, ::UNVERSIONED_DIRECTORY_LISTING_TAG), false, &::AccessLevel::Private)
            },
            None => {
                let created_directory = try!(self.create(::ROOT_DIRECTORY_NAME.to_string(),
                                                         ::UNVERSIONED_DIRECTORY_LISTING_TAG,
                                                         Vec::new(),
                                                         false,
                                                         ::AccessLevel::Private,
                                                         None));
                try!(self.client.lock().unwrap().set_user_root_directory_id(created_directory.get_key().0.clone()));
                Ok(created_directory)
            }
        }
    }

    /// Returns the Configuration DirectoryListing from the configuration root folder
    /// Creates the directory if the directory does not exists
    #[allow(dead_code)]
    pub fn get_configuration_directory_listing(&self, directory_name: String) -> Result<::directory_listing::DirectoryListing, ::errors::NfsError> {
<<<<<<< HEAD
        let root_config_directory;
        { // This is to prevent deadlock
            root_config_directory = match self.client.lock().unwrap().get_configuration_root_directory_id() {
                Some(id) => Some(id.clone()),
                None => None,
            }
        }
        let mut config_directory_listing = match root_config_directory {
            Some(id) => try!(self.get((id.clone(), ::UNVERSION_DIRECTORY_LISTING_TAG), false, ::AccessLevel::Private)),
=======
        let mut config_directory_listing = match self.client.lock().unwrap().get_configuration_root_directory_id().clone() {
            Some(id) => try!(self.get((id, ::UNVERSIONED_DIRECTORY_LISTING_TAG), false, &::AccessLevel::Private)),
>>>>>>> ac8d6c6e
            None => {
                let created_directory = try!(self.create(::CONFIGURATION_DIRECTORY_NAME.to_string(),
                                                         ::UNVERSIONED_DIRECTORY_LISTING_TAG,
                                                         Vec::new(),
                                                         false,
                                                         ::AccessLevel::Private,
                                                         None));
                try!(self.client.lock().unwrap().set_configuration_root_directory_id(created_directory.get_key().0.clone()));
                created_directory
            }
        };
        match config_directory_listing.get_sub_directories().iter().position(|dir_info| *dir_info.get_name() == directory_name) {
            Some(index) => Ok(try!(self.get(config_directory_listing.get_sub_directories()[index].get_key(),
                                            false,
                                            &::AccessLevel::Private))),
            None => {
                self.create(directory_name, ::UNVERSIONED_DIRECTORY_LISTING_TAG, Vec::new(), false, ::AccessLevel::Private, Some(&mut config_directory_listing))
            },
        }
    }

    fn save_directory_listing(&self, directory: &::directory_listing::DirectoryListing) -> Result<::maidsafe_client::client::StructuredData, ::errors::NfsError> {
        let signing_key = self.client.lock().unwrap().get_secret_signing_key().clone();
        let owner_key = self.client.lock().unwrap().get_public_signing_key().clone();
        let access_level = directory.get_metadata().get_access_level();
        let versioned = directory.get_metadata().is_versioned();
        let encrypted_data = match *access_level {
            ::AccessLevel::Private => try!(directory.encrypt(self.client.clone())),
            ::AccessLevel::Public => try!(::maidsafe_client::utility::serialise(&directory)),
        };
        if versioned {
            let version = try!(self.save_as_immutable_data(encrypted_data,
                                                           ::maidsafe_client::client::ImmutableDataType::Normal));
            Ok(try!(::maidsafe_client::structured_data_operations::versioned::create(&mut *self.client.lock().unwrap(),
                                                                                     version,
                                                                                     ::VERSIONED_DIRECTORY_LISTING_TAG,
                                                                                     directory.get_key().0.clone(),
                                                                                     0,
                                                                                     vec![owner_key],
                                                                                     Vec::new(),
                                                                                     &signing_key)))
        } else {
            let private_key = self.client.lock().unwrap().get_public_encryption_key().clone();
            let secret_key = self.client.lock().unwrap().get_secret_encryption_key().clone();
            let nonce = ::directory_listing::DirectoryListing::generate_nonce(&directory.get_key().0);
            let encryption_keys = match *access_level {
                ::AccessLevel::Private => Some((&private_key,
                                                &secret_key,
                                                &nonce)),
                ::AccessLevel::Public => None,
            };
            Ok(try!(::maidsafe_client::structured_data_operations::unversioned::create(self.client.clone(),
                                                                                       ::UNVERSIONED_DIRECTORY_LISTING_TAG,
                                                                                       directory.get_key().0.clone(),
                                                                                       0,
                                                                                       encrypted_data,
                                                                                       vec![owner_key.clone()],
                                                                                       Vec::new(),
                                                                                       &signing_key,
                                                                                       encryption_keys)))
        }
    }

    fn update_directory_listing(&self, directory: &::directory_listing::DirectoryListing) -> Result<::directory_listing::DirectoryListing, ::errors::NfsError> {
        let directory_key = directory.get_info().get_key();
        let structured_data = try!(self.get_structured_data(&directory_key.0, directory_key.1));

        let signing_key = self.client.lock().unwrap().get_secret_signing_key().clone();
        let owner_key = self.client.lock().unwrap().get_public_signing_key().clone();
        let access_level = directory.get_metadata().get_access_level();
        let versioned = directory.get_metadata().is_versioned();
        let encrypted_data = match *access_level {
            ::AccessLevel::Private => try!(directory.encrypt(self.client.clone())),
            ::AccessLevel::Public => try!(::maidsafe_client::utility::serialise(&directory)),
        };
        let updated_structured_data = if versioned {
            let version = try!(self.save_as_immutable_data(encrypted_data,
                                                           ::maidsafe_client::client::ImmutableDataType::Normal));
            try!(::maidsafe_client::structured_data_operations::versioned::append_version(&mut *self.client.lock().unwrap(),
                                                                                          structured_data,
                                                                                          version,
                                                                                          &signing_key))
        } else {
            let private_key = self.client.lock().unwrap().get_public_encryption_key().clone();
            let secret_key = self.client.lock().unwrap().get_secret_encryption_key().clone();
            let nonce = ::directory_listing::DirectoryListing::generate_nonce(&directory.get_key().0);
            let encryption_keys = match *access_level {
                ::AccessLevel::Private => Some((&private_key,
                                                &secret_key,
                                                &nonce)),
                ::AccessLevel::Public => None,
            };
            try!(::maidsafe_client::structured_data_operations::unversioned::create(self.client.clone(),
                                                                                    ::UNVERSIONED_DIRECTORY_LISTING_TAG,
                                                                                    directory.get_key().0.clone(),
                                                                                    structured_data.get_version() + 1,
                                                                                    encrypted_data,
                                                                                    vec![owner_key.clone()],
                                                                                    Vec::new(),
                                                                                    &signing_key,
                                                                                    encryption_keys))
        };
        try!(self.client.lock().unwrap().post(updated_structured_data.name(),
                                                 ::maidsafe_client::client::Data::StructuredData(updated_structured_data)));
        self.get(directory.get_key(), directory.get_metadata().is_versioned(), access_level)
    }

    /// Saves the data as ImmutableData in the network and returns the name
    fn save_as_immutable_data(&self,
                              data     : Vec<u8>,
                              data_type: ::maidsafe_client::client::ImmutableDataType) -> Result<::routing::NameType, ::errors::NfsError> {
        let immutable_data = ::maidsafe_client::client::ImmutableData::new(data_type, data);
        let name = immutable_data.name();
        try!(self.client.lock().unwrap().put(name.clone(), ::maidsafe_client::client::Data::ImmutableData(immutable_data)));
        Ok(name)
    }

    fn get_structured_data(&self,
                           id      : &::routing::NameType,
                           type_tag: u64) -> Result<::maidsafe_client::client::StructuredData, ::errors::NfsError> {
        let mut response_getter = try!(self.client.lock().unwrap().get(::maidsafe_client::client::StructuredData::compute_name(type_tag, id),
                                                                       ::maidsafe_client::client::DataRequest::StructuredData(type_tag)));
        let data = try!(response_getter.get());
        match data {
            ::maidsafe_client::client::Data::StructuredData(structured_data) => Ok(structured_data),
            _ => Err(::errors::NfsError::from(::maidsafe_client::errors::ClientError::ReceivedUnexpectedData)),
        }
    }

    /// Get ImmutableData from the Network
    fn get_immutable_data(&self,
                          id       : ::routing::NameType,
                          data_type: ::maidsafe_client::client::ImmutableDataType) -> Result<::maidsafe_client::client::ImmutableData, ::errors::NfsError> {
        let mut response_getter = try!(self.client.lock().unwrap().get(id, ::maidsafe_client::client::DataRequest::ImmutableData(data_type)));
        let data = try!(response_getter.get());
        match data {
            ::maidsafe_client::client::Data::ImmutableData(immutable_data) => Ok(immutable_data),
            _ => Err(::errors::NfsError::from(::maidsafe_client::errors::ClientError::ReceivedUnexpectedData)),
        }
    }
}

#[cfg(test)]
mod test {
    use super::*;

    #[test]
    fn create_dir_listing() {
        let test_client = eval_result!(::maidsafe_client::utility::test_utils::get_client());
        let client = ::std::sync::Arc::new(::std::sync::Mutex::new(test_client));
        let dir_helper = DirectoryHelper::new(client.clone());
        // Create a Directory
<<<<<<< HEAD
        let mut directory = eval_result!(dir_helper.create("DirName".to_string(),
                                     ::VERSION_DIRECTORY_LISTING_TAG,
                                     Vec::new(),
=======
        let directory = eval_result!(dir_helper.create("DirName".to_string(),
                                     ::VERSIONED_DIRECTORY_LISTING_TAG,
                                     None,
>>>>>>> ac8d6c6e
                                     true,
                                     ::AccessLevel::Private,
                                     None));
        let fetched = eval_result!(dir_helper.get(directory.get_key(),
                                                  directory.get_metadata().is_versioned(),
                                                  directory.get_metadata().get_access_level().clone()));
        assert_eq!(directory, fetched);
        // Create a Child directory and update the parent_directory
        let child_directory = eval_result!(dir_helper.create("Child".to_string(),
<<<<<<< HEAD
                                                             ::VERSION_DIRECTORY_LISTING_TAG,
                                                             Vec::new(),
                                                             true,
                                                             ::AccessLevel::Private,
                                                             Some(&mut directory)));
=======
                                           ::VERSIONED_DIRECTORY_LISTING_TAG,
                                           None,
                                           true,
                                           ::AccessLevel::Private,
                                           Some(directory.get_info())));
>>>>>>> ac8d6c6e
        // Assert whether parent is updated
        let parent = eval_result!(dir_helper.get(directory.get_key(),
                                                 directory.get_metadata().is_versioned(),
                                                 directory.get_metadata().get_access_level().clone()));
        assert!(parent.find_sub_directory(child_directory.get_info().get_name()).is_some());
    }

    #[test]
    fn user_root_configuration() {
        let test_client = eval_result!(::maidsafe_client::utility::test_utils::get_client());
        let client = ::std::sync::Arc::new(::std::sync::Mutex::new(test_client));
        let dir_helper = DirectoryHelper::new(client.clone());

        let mut root_dir = eval_result!(dir_helper.get_user_root_directory_listing());
        let created_dir = eval_result!(dir_helper.create("DirName".to_string(),
<<<<<<< HEAD
                                                         ::VERSION_DIRECTORY_LISTING_TAG,
                                                         Vec::new(),
=======
                                                         ::VERSIONED_DIRECTORY_LISTING_TAG,
                                                         None,
>>>>>>> ac8d6c6e
                                                         true,
                                                         ::AccessLevel::Private,
                                                         Some(&mut root_dir)));
        let root_dir = eval_result!(dir_helper.get_user_root_directory_listing());
        assert!(root_dir.find_sub_directory(created_dir.get_info().get_name()).is_some());
    }

    #[test]
    fn configuration_directory() {
        let test_client = eval_result!(::maidsafe_client::utility::test_utils::get_client());
        let client = ::std::sync::Arc::new(::std::sync::Mutex::new(test_client));
        let dir_helper = DirectoryHelper::new(client.clone());
        let config_dir = eval_result!(dir_helper.get_configuration_directory_listing("DNS".to_string()));
        assert_eq!(config_dir.get_info().get_name().clone(), "DNS".to_string());
        let id = config_dir.get_info().get_key().0.clone();
        let config_dir = eval_result!(dir_helper.get_configuration_directory_listing("DNS".to_string()));
        assert_eq!(config_dir.get_info().get_key().0.clone(), id);
    }
/*
    #[test]
    fn update_and_versioning() {
        let test_client = eval_result!(::maidsafe_client::utility::test_utils::get_client());
        let client = ::std::sync::Arc::new(::std::sync::Mutex::new(test_client));
        let dir_helper = DirectoryHelper::new(client.clone());

        let mut dir_listing = eval_result!(dir_helper.create("DirName2".to_string(),
<<<<<<< HEAD
                                                             ::VERSION_DIRECTORY_LISTING_TAG,
                                                             Vec::new(),
=======
                                                             ::VERSIONED_DIRECTORY_LISTING_TAG,
                                                             None,
>>>>>>> ac8d6c6e
                                                             false,
                                                             ::AccessLevel::Private,
                                                             None));

        let mut versions = eval_result!(dir_helper.get_versions(dir_listing.get_key()));
        assert_eq!(versions.len(), 1);

        dir_listing.get_mut_metadata().set_name("NewName".to_string());
        assert!(dir_helper.update(&dir_listing).is_ok());

        versions = eval_result!(dir_helper.get_versions(dir_listing.get_key()));
        assert_eq!(versions.len(), 2);

        let rxd_dir_listing = eval_result!(dir_helper.get_by_version(dir_listing.get_key(),
                                                                     dir_listing.get_metadata().get_access_level().clone(),
                                                                     versions[versions.len()].clone()));
        assert_eq!(rxd_dir_listing, dir_listing);

        let rxd_dir_listing = eval_result!(dir_helper.get_by_version(dir_listing.get_key(),
                                                                     dir_listing.get_metadata().get_access_level().clone(),
                                                                     versions[0].clone()));
        assert_eq!(*rxd_dir_listing.get_metadata().get_name(), "DirName2".to_string());
    }*/
}<|MERGE_RESOLUTION|>--- conflicted
+++ resolved
@@ -137,19 +137,9 @@
 
     /// Returns the Root Directory
     pub fn get_user_root_directory_listing(&self) -> Result<::directory_listing::DirectoryListing, ::errors::NfsError> {
-<<<<<<< HEAD
-        let root_directory;
-        { // This is to prevent deadlock
-            root_directory = match self.client.lock().unwrap().get_user_root_directory_id() {
-                Some(id) => Some(id.clone()),
-                None => None,
-            }
-        }
-        match root_directory {
-=======
-        match self.client.lock().unwrap().get_user_root_directory_id().clone() {
->>>>>>> ac8d6c6e
-            Some(id) => {
+        let root_directory_id = self.client.lock().unwrap().get_user_root_directory_id().iter_mut().next().map(|id| { id.clone() });
+        match  root_directory_id {
+            Some(ref id) => {
                 self.get((id, ::UNVERSIONED_DIRECTORY_LISTING_TAG), false, &::AccessLevel::Private)
             },
             None => {
@@ -169,20 +159,9 @@
     /// Creates the directory if the directory does not exists
     #[allow(dead_code)]
     pub fn get_configuration_directory_listing(&self, directory_name: String) -> Result<::directory_listing::DirectoryListing, ::errors::NfsError> {
-<<<<<<< HEAD
-        let root_config_directory;
-        { // This is to prevent deadlock
-            root_config_directory = match self.client.lock().unwrap().get_configuration_root_directory_id() {
-                Some(id) => Some(id.clone()),
-                None => None,
-            }
-        }
-        let mut config_directory_listing = match root_config_directory {
-            Some(id) => try!(self.get((id.clone(), ::UNVERSION_DIRECTORY_LISTING_TAG), false, ::AccessLevel::Private)),
-=======
-        let mut config_directory_listing = match self.client.lock().unwrap().get_configuration_root_directory_id().clone() {
-            Some(id) => try!(self.get((id, ::UNVERSIONED_DIRECTORY_LISTING_TAG), false, &::AccessLevel::Private)),
->>>>>>> ac8d6c6e
+        let config_dir_id = self.client.lock().unwrap().get_configuration_root_directory_id().iter_mut().next().map(|id| { id.clone() });
+        let mut config_directory_listing = match config_dir_id {
+            Some(ref id) => try!(self.get((id, ::UNVERSIONED_DIRECTORY_LISTING_TAG), false, &::AccessLevel::Private)),
             None => {
                 let created_directory = try!(self.create(::CONFIGURATION_DIRECTORY_NAME.to_string(),
                                                          ::UNVERSIONED_DIRECTORY_LISTING_TAG,
@@ -335,41 +314,27 @@
         let client = ::std::sync::Arc::new(::std::sync::Mutex::new(test_client));
         let dir_helper = DirectoryHelper::new(client.clone());
         // Create a Directory
-<<<<<<< HEAD
         let mut directory = eval_result!(dir_helper.create("DirName".to_string(),
-                                     ::VERSION_DIRECTORY_LISTING_TAG,
+                                     ::VERSIONED_DIRECTORY_LISTING_TAG,
                                      Vec::new(),
-=======
-        let directory = eval_result!(dir_helper.create("DirName".to_string(),
-                                     ::VERSIONED_DIRECTORY_LISTING_TAG,
-                                     None,
->>>>>>> ac8d6c6e
                                      true,
                                      ::AccessLevel::Private,
                                      None));
         let fetched = eval_result!(dir_helper.get(directory.get_key(),
                                                   directory.get_metadata().is_versioned(),
-                                                  directory.get_metadata().get_access_level().clone()));
+                                                  directory.get_metadata().get_access_level()));
         assert_eq!(directory, fetched);
         // Create a Child directory and update the parent_directory
         let child_directory = eval_result!(dir_helper.create("Child".to_string(),
-<<<<<<< HEAD
-                                                             ::VERSION_DIRECTORY_LISTING_TAG,
+                                                             ::VERSIONED_DIRECTORY_LISTING_TAG,
                                                              Vec::new(),
                                                              true,
                                                              ::AccessLevel::Private,
                                                              Some(&mut directory)));
-=======
-                                           ::VERSIONED_DIRECTORY_LISTING_TAG,
-                                           None,
-                                           true,
-                                           ::AccessLevel::Private,
-                                           Some(directory.get_info())));
->>>>>>> ac8d6c6e
         // Assert whether parent is updated
         let parent = eval_result!(dir_helper.get(directory.get_key(),
                                                  directory.get_metadata().is_versioned(),
-                                                 directory.get_metadata().get_access_level().clone()));
+                                                 directory.get_metadata().get_access_level()));
         assert!(parent.find_sub_directory(child_directory.get_info().get_name()).is_some());
     }
 
@@ -381,13 +346,8 @@
 
         let mut root_dir = eval_result!(dir_helper.get_user_root_directory_listing());
         let created_dir = eval_result!(dir_helper.create("DirName".to_string(),
-<<<<<<< HEAD
-                                                         ::VERSION_DIRECTORY_LISTING_TAG,
+                                                         ::VERSIONED_DIRECTORY_LISTING_TAG,
                                                          Vec::new(),
-=======
-                                                         ::VERSIONED_DIRECTORY_LISTING_TAG,
-                                                         None,
->>>>>>> ac8d6c6e
                                                          true,
                                                          ::AccessLevel::Private,
                                                          Some(&mut root_dir)));
@@ -414,13 +374,8 @@
         let dir_helper = DirectoryHelper::new(client.clone());
 
         let mut dir_listing = eval_result!(dir_helper.create("DirName2".to_string(),
-<<<<<<< HEAD
-                                                             ::VERSION_DIRECTORY_LISTING_TAG,
+                                                             ::VERSIONED_DIRECTORY_LISTING_TAG,
                                                              Vec::new(),
-=======
-                                                             ::VERSIONED_DIRECTORY_LISTING_TAG,
-                                                             None,
->>>>>>> ac8d6c6e
                                                              false,
                                                              ::AccessLevel::Private,
                                                              None));
