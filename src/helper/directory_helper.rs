// Copyright 2015 MaidSafe.net limited.
//
// This SAFE Network Software is licensed to you under (1) the MaidSafe.net Commercial License,
// version 1.0 or later, or (2) The General Public License (GPL), version 3, depending on which
// licence you accepted on initial access to the Software (the "Licences".to_string()).
//
// By contributing code to the SAFE Network Software, or to this project generally, you agree to be
// bound by the terms of the MaidSafe Contributor Agreement, version 1.0.  This, along with the
// Licenses can be found in the root directory of this project at LICENSE, COPYING and CONTRIBUTOR.
//
// Unless required by applicable law or agreed to in writing, the SAFE Network Software distributed
// under the GPL Licence is distributed on an "AS IS" BASIS, WITHOUT WARRANTIES OR CONDITIONS OF ANY
// KIND, either express or implied.
//
// Please review the Licences for the specific language governing permissions and limitations
// relating to use of the SAFE Network Software.

/// DirectoryHelper provides helper functions to perform Operations on Directory
pub struct DirectoryHelper {
    client: ::std::sync::Arc<::std::sync::Mutex<::safe_client::client::Client>>,
}

impl DirectoryHelper {
    /// Create a new DirectoryHelper instance
    pub fn new(client: ::std::sync::Arc<::std::sync::Mutex<::safe_client::client::Client>>) -> DirectoryHelper {
        DirectoryHelper {
            client: client,
        }
    }

    /// Creates a Directory in the network.
    /// Returns the created DirectoryListing
    pub fn create(&self,
                  directory_name  : String,
                  tag_type        : u64,
                  user_metadata   : Vec<u8>,
                  versioned       : bool,
                  access_level    : ::AccessLevel,
                  parent_directory: Option<&mut ::directory_listing::DirectoryListing>) -> Result<::directory_listing::DirectoryListing, ::errors::NfsError> {
        let directory = try!(::directory_listing::DirectoryListing::new(directory_name,
                                                                        tag_type,
                                                                        user_metadata,
                                                                        versioned,
                                                                        access_level,
                                                                        parent_directory.iter().next().map(|directory| {
                                                                            directory.get_info()
                                                                        })));

        let structured_data = try!(self.save_directory_listing(&directory));
        self.client.lock().unwrap().put(::routing::data::Data::StructuredData(structured_data), None);

        if let Some(mut parent_directory) = parent_directory {
            try!(parent_directory.upsert_sub_directory(directory.get_info().clone()));
            let _ = try!(self.update_directory_listing(&parent_directory));
        };

        Ok(directory)
    }

    /// Deletes a sub directory
    pub fn delete(&self,
                  parent_directory   : &mut ::directory_listing::DirectoryListing,
                  directory_to_delete: &String) -> Result<(), ::errors::NfsError> {
            let pos = try!(parent_directory.get_sub_directory_index(directory_to_delete).ok_or(::errors::NfsError::DirectoryNotFound)); {
            parent_directory.get_mut_sub_directories().remove(pos);
            parent_directory.get_mut_metadata().set_modified_time(::time::now_utc());
            let _ = try!(self.update_directory_listing(parent_directory));
            Ok(())
        }
    }

    /// Updates an existing DirectoryListing in the network.
    /// Returns the updated parent directory if the parent directory exists else None is returned.
    /// Returns the Updated DirectoryListing
    pub fn update(&self, directory: &::directory_listing::DirectoryListing) -> Result<Option<::directory_listing::DirectoryListing>, ::errors::NfsError> {
        try!(self.update_directory_listing(directory));
        if let Some(parent_dir_key) = directory.get_metadata().get_parent_dir_key() {
            let mut parent_directory = try!(self.get(parent_dir_key.get_id(), parent_dir_key.get_type_tag(), parent_dir_key.is_versioned(), parent_dir_key.get_access_level()));
            try!(parent_directory.upsert_sub_directory(directory.get_info().clone()));
            let _ = try!(self.update_directory_listing(&parent_directory));
            Ok(Some(parent_directory))
        } else {
            Ok(None)
        }
    }

    /// Return the versions of the directory
    pub fn get_versions(&self, directory_id: &::routing::NameType, type_tag: u64) -> Result<Vec<::routing::NameType>, ::errors::NfsError> {
        let structured_data = try!(self.get_structured_data(directory_id, type_tag));
        Ok(try!(::safe_client::structured_data_operations::versioned::get_all_versions(&mut *self.client.lock().unwrap(), &structured_data)))
    }

    /// Return the DirectoryListing for the specified version
    pub fn get_by_version(&self,
                          directory_id: &::routing::NameType,
                          access_level: &::AccessLevel,
                          version     : ::routing::NameType) -> Result<::directory_listing::DirectoryListing, ::errors::NfsError> {
          let immutable_data = try!(self.get_immutable_data(version, ::routing::immutable_data::ImmutableDataType::Normal));
          match *access_level {
              ::AccessLevel::Private => ::directory_listing::DirectoryListing::decrypt(self.client.clone(), directory_id, access_level, immutable_data.value().clone()),
              ::AccessLevel::Public  => Ok(try!(::safe_client::utility::deserialise(immutable_data.value()))),
          }

    }

    /// Return the DirectoryListing for the latest version
    pub fn get(&self,
               directory_id: &::routing::NameType,
               type_tag    : u64,
               versioned   : bool,
               access_level: &::AccessLevel) -> Result<::directory_listing::DirectoryListing, ::errors::NfsError> {
        let structured_data = try!(self.get_structured_data(directory_id, type_tag));
        if versioned {
           let versions = try!(::safe_client::structured_data_operations::versioned::get_all_versions(&mut *self.client.lock().unwrap(), &structured_data));
           let latest_version = versions.last().unwrap();
           self.get_by_version(directory_id, access_level, latest_version.clone())
        } else {
<<<<<<< HEAD
            let private_key = try!(self.client.lock().unwrap().get_public_encryption_key()).clone();
            let secret_key = try!(self.client.lock().unwrap().get_secret_encryption_key()).clone();
            let nonce = ::directory_listing::DirectoryListing::generate_nonce(directory_id);
=======
            let private_key;
            let secret_key;
            let nonce;

>>>>>>> cf631429
            let encryption_keys = match *access_level {
                ::AccessLevel::Private => {
                    private_key = try!(self.client.lock().unwrap().get_public_encryption_key()).clone();
                    secret_key = try!(self.client.lock().unwrap().get_secret_encryption_key()).clone();
                    nonce = ::directory_listing::DirectoryListing::generate_nonce(directory_key.0);

                    Some((&private_key,
                         &secret_key,
                         &nonce))
                },
                ::AccessLevel::Public => None,
            };
            let value_of_structured_data = try!(::safe_client::structured_data_operations::unversioned::get_data(self.client.clone(),
                                                                                                                 &structured_data,
                                                                                                                 encryption_keys));
            match *access_level {
                ::AccessLevel::Private => ::directory_listing::DirectoryListing::decrypt(self.client.clone(),
                                                                                         directory_id,
                                                                                         access_level,
                                                                                         value_of_structured_data),
                ::AccessLevel::Public  => Ok(try!(::safe_client::utility::deserialise(&value_of_structured_data))),
            }
        }
    }

    /// Returns the Root Directory
    pub fn get_user_root_directory_listing(&self) -> Result<::directory_listing::DirectoryListing, ::errors::NfsError> {
        let root_directory_id = self.client.lock().unwrap().get_user_root_directory_id().map(|id| { id.clone() });
        match  root_directory_id {
            Some(ref id) => {
                self.get(id, ::UNVERSIONED_DIRECTORY_LISTING_TAG, false, &::AccessLevel::Private)
            },
            None => {
                let created_directory = try!(self.create(::ROOT_DIRECTORY_NAME.to_string(),
                                                         ::UNVERSIONED_DIRECTORY_LISTING_TAG,
                                                         Vec::new(),
                                                         false,
                                                         ::AccessLevel::Private,
                                                         None));
                try!(self.client.lock().unwrap().set_user_root_directory_id(created_directory.get_info().get_id().clone()));
                Ok(created_directory)
            }
        }
    }

    /// Returns the Configuration DirectoryListing from the configuration root folder
    /// Creates the directory or the root or both if it doesn't find one.
    #[allow(dead_code)]
    pub fn get_configuration_directory_listing(&self, directory_name: String) -> Result<::directory_listing::DirectoryListing, ::errors::NfsError> {
        let config_dir_id = self.client.lock().unwrap().get_configuration_root_directory_id().map(|id| { id.clone() });
        let mut config_directory_listing = match config_dir_id {
            Some(ref id) => try!(self.get(id, ::UNVERSIONED_DIRECTORY_LISTING_TAG, false, &::AccessLevel::Private)),
            None => {
                let created_directory = try!(self.create(::CONFIGURATION_DIRECTORY_NAME.to_string(),
                                                         ::UNVERSIONED_DIRECTORY_LISTING_TAG,
                                                         Vec::new(),
                                                         false,
                                                         ::AccessLevel::Private,
                                                         None));
                try!(self.client.lock().unwrap().set_configuration_root_directory_id(created_directory.get_key().get_id().clone()));
                created_directory
            }
        };
        match config_directory_listing.get_sub_directories().iter().position(|dir_info| *dir_info.get_name() == directory_name) {
            Some(index) => {
                let directory_key = config_directory_listing.get_sub_directories()[index].get_key();
                Ok(try!(self.get(directory_key.get_id(),
                                 directory_key.get_type_tag(),
                                 directory_key.is_versioned(),
                                 directory_key.get_access_level())))
            },
            None => {
                self.create(directory_name, ::UNVERSIONED_DIRECTORY_LISTING_TAG, Vec::new(), false, ::AccessLevel::Private, Some(&mut config_directory_listing))
            },
        }
    }

    fn save_directory_listing(&self, directory: &::directory_listing::DirectoryListing) -> Result<::routing::structured_data::StructuredData, ::errors::NfsError> {
        let signing_key = try!(self.client.lock().unwrap().get_secret_signing_key()).clone();
        let owner_key = try!(self.client.lock().unwrap().get_public_signing_key()).clone();
        let access_level = directory.get_metadata().get_access_level();
        let versioned = directory.get_metadata().is_versioned();
        let encrypted_data = match *access_level {
            ::AccessLevel::Private => try!(directory.encrypt(self.client.clone())),
            ::AccessLevel::Public => try!(::safe_client::utility::serialise(&directory)),
        };
        if versioned {
            let version = try!(self.save_as_immutable_data(encrypted_data,
                                                           ::routing::immutable_data::ImmutableDataType::Normal));
            Ok(try!(::safe_client::structured_data_operations::versioned::create(&mut *self.client.lock().unwrap(),
                                                                                 version,
                                                                                 directory.get_info().get_type_tag(),
                                                                                 directory.get_info().get_id().clone(),
                                                                                 0,
                                                                                 vec![owner_key],
                                                                                 Vec::new(),
                                                                                 &signing_key)))
        } else {
            let private_key = try!(self.client.lock().unwrap().get_public_encryption_key()).clone();
            let secret_key = try!(self.client.lock().unwrap().get_secret_encryption_key()).clone();
            let nonce = ::directory_listing::DirectoryListing::generate_nonce(directory.get_info().get_id());
            let encryption_keys = match *access_level {
                ::AccessLevel::Private => Some((&private_key,
                                                &secret_key,
                                                &nonce)),
                ::AccessLevel::Public => None,
            };
            Ok(try!(::safe_client::structured_data_operations::unversioned::create(self.client.clone(),
                                                                                   directory.get_info().get_type_tag(),
                                                                                   directory.get_info().get_id().clone(),
                                                                                   0,
                                                                                   encrypted_data,
                                                                                   vec![owner_key.clone()],
                                                                                   Vec::new(),
                                                                                   &signing_key,
                                                                                   encryption_keys)))
        }
    }

    fn update_directory_listing(&self, directory: &::directory_listing::DirectoryListing) -> Result<::directory_listing::DirectoryListing, ::errors::NfsError> {
        let structured_data = try!(self.get_structured_data(directory.get_info().get_id(), directory.get_info().get_type_tag()));

        let signing_key = try!(self.client.lock().unwrap().get_secret_signing_key()).clone();
        let owner_key = try!(self.client.lock().unwrap().get_public_signing_key()).clone();
        let access_level = directory.get_metadata().get_access_level();
        let versioned = directory.get_metadata().is_versioned();
        let encrypted_data = match *access_level {
            ::AccessLevel::Private => try!(directory.encrypt(self.client.clone())),
            ::AccessLevel::Public => try!(::safe_client::utility::serialise(&directory)),
        };
        let updated_structured_data = if versioned {
            let version = try!(self.save_as_immutable_data(encrypted_data,
                                                           ::routing::immutable_data::ImmutableDataType::Normal));
            try!(::safe_client::structured_data_operations::versioned::append_version(&mut *self.client.lock().unwrap(),
                                                                                      structured_data,
                                                                                      version,
                                                                                      &signing_key))
        } else {
            let private_key = try!(self.client.lock().unwrap().get_public_encryption_key()).clone();
            let secret_key = try!(self.client.lock().unwrap().get_secret_encryption_key()).clone();
            let nonce = ::directory_listing::DirectoryListing::generate_nonce(directory.get_info().get_id());
            let encryption_keys = match *access_level {
                ::AccessLevel::Private => Some((&private_key,
                                                &secret_key,
                                                &nonce)),
                ::AccessLevel::Public => None,
            };
            try!(::safe_client::structured_data_operations::unversioned::create(self.client.clone(),
                                                                                directory.get_info().get_type_tag(),
                                                                                directory.get_info().get_id().clone(),
                                                                                structured_data.get_version() + 1,
                                                                                encrypted_data,
                                                                                vec![owner_key.clone()],
                                                                                Vec::new(),
                                                                                &signing_key,
                                                                                encryption_keys))
        };
        self.client.lock().unwrap().post(::routing::data::Data::StructuredData(updated_structured_data), None);
        self.get(directory.get_info().get_id(),
                 directory.get_info().get_type_tag(),
                 directory.get_metadata().is_versioned(),
                 directory.get_metadata().get_access_level())
    }

    /// Saves the data as ImmutableData in the network and returns the name
    fn save_as_immutable_data(&self,
                              data     : Vec<u8>,
                              data_type: ::routing::immutable_data::ImmutableDataType) -> Result<::routing::NameType, ::errors::NfsError> {
        let immutable_data = ::routing::immutable_data::ImmutableData::new(data_type, data);
        let name = immutable_data.name();
        self.client.lock().unwrap().put(::routing::data::Data::ImmutableData(immutable_data), None);
        Ok(name)
    }

    fn get_structured_data(&self,
                           id      : &::routing::NameType,
                           type_tag: u64) -> Result<::routing::structured_data::StructuredData, ::errors::NfsError> {
        let request = ::routing::data::DataRequest::StructuredData(id.clone(), type_tag);
        let response_getter = self.client.lock().unwrap().get(request, None);
        match try!(response_getter.get()) {
            ::routing::data::Data::StructuredData(structured_data) => Ok(structured_data),
            _ => Err(::errors::NfsError::from(::safe_client::errors::ClientError::ReceivedUnexpectedData)),
        }
    }

    /// Get ImmutableData from the Network
    fn get_immutable_data(&self,
                          id       : ::routing::NameType,
                          data_type: ::routing::immutable_data::ImmutableDataType) -> Result<::routing::immutable_data::ImmutableData, ::errors::NfsError> {
        let request = ::routing::data::DataRequest::ImmutableData(id, data_type);
        let response_getter = self.client.lock().unwrap().get(request, None);
        match try!(response_getter.get()) {
            ::routing::data::Data::ImmutableData(immutable_data) => Ok(immutable_data),
            _ => Err(::errors::NfsError::from(::safe_client::errors::ClientError::ReceivedUnexpectedData)),
        }
    }
}

#[cfg(test)]
mod test {
    use super::*;

    #[test]
    fn create_dir_listing() {
        let test_client = eval_result!(::safe_client::utility::test_utils::get_client());
        let client = ::std::sync::Arc::new(::std::sync::Mutex::new(test_client));
        let dir_helper = DirectoryHelper::new(client.clone());
        // Create a Directory
        let mut directory = eval_result!(dir_helper.create("DirName".to_string(),
                                                           ::VERSIONED_DIRECTORY_LISTING_TAG,
                                                           Vec::new(),
                                                           true,
                                                           ::AccessLevel::Private,
                                                           None));
        let fetched = eval_result!(dir_helper.get(directory.get_key(),
                                                  directory.get_metadata().is_versioned(),
                                                  directory.get_metadata().get_access_level()));
        assert_eq!(directory, fetched);
        // Create a Child directory and update the parent_directory
        let child_directory = eval_result!(dir_helper.create("Child".to_string(),
                                                             ::VERSIONED_DIRECTORY_LISTING_TAG,
                                                             Vec::new(),
                                                             true,
                                                             ::AccessLevel::Private,
                                                             Some(&mut directory)));
        // Assert whether parent is updated
        let parent = eval_result!(dir_helper.get(directory.get_key(),
                                                 directory.get_metadata().is_versioned(),
                                                 directory.get_metadata().get_access_level()));
        assert!(parent.find_sub_directory(child_directory.get_info().get_name()).is_some());
    }

    #[test]
    fn create_versioned_public_directory() {
        let public_directory;
        {
            let test_client = eval_result!(::safe_client::utility::test_utils::get_client());
            let client = ::std::sync::Arc::new(::std::sync::Mutex::new(test_client));
            let dir_helper = DirectoryHelper::new(client.clone());
            public_directory = eval_result!(dir_helper.create("PublicDirectory".to_string(),
                                                              ::VERSIONED_DIRECTORY_LISTING_TAG,
                                                              vec![2u8, 10],
                                                              true,
                                                              ::AccessLevel::Public,
                                                              None));
        }
        {
            let test_client = eval_result!(::safe_client::utility::test_utils::get_client());
            let client = ::std::sync::Arc::new(::std::sync::Mutex::new(test_client));
            let dir_helper = DirectoryHelper::new(client.clone());
            let retrieved_public_directory = eval_result!(dir_helper.get(public_directory.get_key(),
                                                                         true,
                                                                         &::AccessLevel::Public));
            assert_eq!(retrieved_public_directory, public_directory);
        }
    }

    #[test]
    fn create_unversioned_public_directory() {
        let public_directory;
        {
            let test_client = eval_result!(::safe_client::utility::test_utils::get_client());
            let client = ::std::sync::Arc::new(::std::sync::Mutex::new(test_client));
            let dir_helper = DirectoryHelper::new(client.clone());
            public_directory = eval_result!(dir_helper.create("PublicDirectory".to_string(),
                                                              ::UNVERSIONED_DIRECTORY_LISTING_TAG,
                                                              vec![2u8, 10],
                                                              false,
                                                              ::AccessLevel::Public,
                                                              None));
        }
        {
            let test_client = eval_result!(::safe_client::utility::test_utils::get_client());
            let client = ::std::sync::Arc::new(::std::sync::Mutex::new(test_client));
            let dir_helper = DirectoryHelper::new(client.clone());
            let retrieved_public_directory = eval_result!(dir_helper.get(public_directory.get_key(),
                                                                         false,
                                                                         &::AccessLevel::Public));
            assert_eq!(retrieved_public_directory, public_directory);
        }
    }

    #[test]
    fn user_root_configuration() {
        let test_client = eval_result!(::safe_client::utility::test_utils::get_client());
        let client = ::std::sync::Arc::new(::std::sync::Mutex::new(test_client));
        let dir_helper = DirectoryHelper::new(client.clone());

        let mut root_dir = eval_result!(dir_helper.get_user_root_directory_listing());
        let created_dir = eval_result!(dir_helper.create("DirName".to_string(),
                                                         ::VERSIONED_DIRECTORY_LISTING_TAG,
                                                         Vec::new(),
                                                         true,
                                                         ::AccessLevel::Private,
                                                         Some(&mut root_dir)));
        let root_dir = eval_result!(dir_helper.get_user_root_directory_listing());
        assert!(root_dir.find_sub_directory(created_dir.get_info().get_name()).is_some());
    }

    #[test]
    fn configuration_directory() {
        let test_client = eval_result!(::safe_client::utility::test_utils::get_client());
        let client = ::std::sync::Arc::new(::std::sync::Mutex::new(test_client));
        let dir_helper = DirectoryHelper::new(client.clone());
        let config_dir = eval_result!(dir_helper.get_configuration_directory_listing("DNS".to_string()));
        assert_eq!(config_dir.get_info().get_name().clone(), "DNS".to_string());
        let id = config_dir.get_info().get_key().0.clone();
        let config_dir = eval_result!(dir_helper.get_configuration_directory_listing("DNS".to_string()));
        assert_eq!(config_dir.get_info().get_key().0.clone(), id);
    }

    #[test]
    fn update_and_versioning() {
        let test_client = eval_result!(::safe_client::utility::test_utils::get_client());
        let client = ::std::sync::Arc::new(::std::sync::Mutex::new(test_client));
        let dir_helper = DirectoryHelper::new(client.clone());

        let mut dir_listing = eval_result!(dir_helper.create("DirName2".to_string(),
                                                             ::VERSIONED_DIRECTORY_LISTING_TAG,
                                                             Vec::new(),
                                                             true,
                                                             ::AccessLevel::Private,
                                                             None));

        let mut versions = eval_result!(dir_helper.get_versions(dir_listing.get_key()));
        assert_eq!(versions.len(), 1);

        dir_listing.get_mut_metadata().set_name("NewName".to_string());
        assert!(dir_helper.update(&dir_listing).is_ok());

        versions = eval_result!(dir_helper.get_versions(dir_listing.get_key()));
        assert_eq!(versions.len(), 2);

        let rxd_dir_listing = eval_result!(dir_helper.get_by_version(dir_listing.get_key(),
                                                                     dir_listing.get_metadata().get_access_level(),
                                                                     versions[versions.len() - 1].clone()));
        assert_eq!(rxd_dir_listing, dir_listing);

        let rxd_dir_listing = eval_result!(dir_helper.get_by_version(dir_listing.get_key(),
                                                                     dir_listing.get_metadata().get_access_level(),
                                                                     versions[0].clone()));
        assert_eq!(*rxd_dir_listing.get_metadata().get_name(), "DirName2".to_string());

    }
}<|MERGE_RESOLUTION|>--- conflicted
+++ resolved
@@ -115,21 +115,15 @@
            let latest_version = versions.last().unwrap();
            self.get_by_version(directory_id, access_level, latest_version.clone())
         } else {
-<<<<<<< HEAD
-            let private_key = try!(self.client.lock().unwrap().get_public_encryption_key()).clone();
-            let secret_key = try!(self.client.lock().unwrap().get_secret_encryption_key()).clone();
-            let nonce = ::directory_listing::DirectoryListing::generate_nonce(directory_id);
-=======
             let private_key;
             let secret_key;
             let nonce;
 
->>>>>>> cf631429
             let encryption_keys = match *access_level {
                 ::AccessLevel::Private => {
                     private_key = try!(self.client.lock().unwrap().get_public_encryption_key()).clone();
                     secret_key = try!(self.client.lock().unwrap().get_secret_encryption_key()).clone();
-                    nonce = ::directory_listing::DirectoryListing::generate_nonce(directory_key.0);
+                    nonce = ::directory_listing::DirectoryListing::generate_nonce(directory_id);
 
                     Some((&private_key,
                          &secret_key,
@@ -223,13 +217,19 @@
                                                                                  Vec::new(),
                                                                                  &signing_key)))
         } else {
-            let private_key = try!(self.client.lock().unwrap().get_public_encryption_key()).clone();
-            let secret_key = try!(self.client.lock().unwrap().get_secret_encryption_key()).clone();
-            let nonce = ::directory_listing::DirectoryListing::generate_nonce(directory.get_info().get_id());
+            let private_key;
+            let secret_key;
+            let nonce;
+
             let encryption_keys = match *access_level {
-                ::AccessLevel::Private => Some((&private_key,
-                                                &secret_key,
-                                                &nonce)),
+                ::AccessLevel::Private => {
+                    private_key = try!(self.client.lock().unwrap().get_public_encryption_key()).clone();
+                    secret_key = try!(self.client.lock().unwrap().get_secret_encryption_key()).clone();
+                    nonce = ::directory_listing::DirectoryListing::generate_nonce(directory.get_info().get_id());
+                    Some((&private_key,
+                          &secret_key,
+                          &nonce))
+                },
                 ::AccessLevel::Public => None,
             };
             Ok(try!(::safe_client::structured_data_operations::unversioned::create(self.client.clone(),
@@ -263,13 +263,19 @@
                                                                                       version,
                                                                                       &signing_key))
         } else {
-            let private_key = try!(self.client.lock().unwrap().get_public_encryption_key()).clone();
-            let secret_key = try!(self.client.lock().unwrap().get_secret_encryption_key()).clone();
-            let nonce = ::directory_listing::DirectoryListing::generate_nonce(directory.get_info().get_id());
+            let private_key;
+            let secret_key;
+            let nonce;
+
             let encryption_keys = match *access_level {
-                ::AccessLevel::Private => Some((&private_key,
-                                                &secret_key,
-                                                &nonce)),
+                ::AccessLevel::Private => {
+                    private_key = try!(self.client.lock().unwrap().get_public_encryption_key()).clone();
+                    secret_key = try!(self.client.lock().unwrap().get_secret_encryption_key()).clone();
+                    nonce = ::directory_listing::DirectoryListing::generate_nonce(directory.get_info().get_id());
+                    Some((&private_key,
+                          &secret_key,
+                          &nonce))
+                },
                 ::AccessLevel::Public => None,
             };
             try!(::safe_client::structured_data_operations::unversioned::create(self.client.clone(),
