// Copyright 2015 MaidSafe.net limited.
//
// This SAFE Network Software is licensed to you under (1) the MaidSafe.net Commercial License,
// version 1.0 or later, or (2) The General Public License (GPL), version 3, depending on which
// licence you accepted on initial access to the Software (the "Licences").
//
// By contributing code to the SAFE Network Software, or to this project generally, you agree to be
// bound by the terms of the MaidSafe Contributor Agreement, version 1.0.  This, along with the
// Licenses can be found in the root directory of this project at LICENSE, COPYING and CONTRIBUTOR.
//
// Unless required by applicable law or agreed to in writing, the SAFE Network Software distributed
// under the GPL Licence is distributed on an "AS IS" BASIS, WITHOUT WARRANTIES OR CONDITIONS OF ANY
// KIND, either express or implied.
//
// Please review the Licences for the specific language governing permissions and limitations
// relating to use of the SAFE Network Software.

/// Intended for converting NFS Errors into numeric codes for propagating some error information
/// across FFI boundaries and specially to C.
pub const NFS_ERROR_START_RANGE: i32 = ::safe_client::errors::CLIENT_ERROR_START_RANGE - 500;

/// NFS Errors
pub enum NfsError {
    /// Client Error
    ClientError(::safe_client::errors::ClientError),
    // TODO remove already exists
    /// If Directory already exists
    AlreadyExists,
    /// Destonation is Same as the Source
    DestinationAndSourceAreSame,
    /// Directory not found
    DirectoryNotFound,
    /// Failed to update directory
    FailedToUpdateDirectory,
    /// Failed to update file
    FailedToUpdateFile,
    /// File already present in the destonation specified
    FileExistsInDestination,
    /// File not found
    FileNotFound,
    /// Invalid byte range specified
    InvalidRangeSpecified,
    // TODO remove MetadataIsEmpty
    /// Metadata can not be empty
    MetadataIsEmpty,
    /// Metadata for the directory is missing or may be corrupted
    MetaDataMissingOrCorrupted,
    /// Name can not be empty
    NameIsEmpty,
    // TODO remove not found
    /// General
    NotFound,
<<<<<<< HEAD
    /// Version not found
    VersionNotFound,
=======
    /// unexpected error
    Unexpected(String),
>>>>>>> a4c9e92e
}

impl From<::safe_client::errors::ClientError> for NfsError {
    fn from(error: ::safe_client::errors::ClientError) -> NfsError {
        NfsError::ClientError(error)
    }
}

impl<'a> From<&'a str> for NfsError {
    fn from(error: &'a str) -> NfsError {
        NfsError::Unexpected(error.to_string())
    }
}

impl Into<i32> for NfsError {
    fn into(self) -> i32 {
        match self {
            NfsError::ClientError(error)          => error.into(),
            NfsError::AlreadyExists               => NFS_ERROR_START_RANGE - 1,
            NfsError::DestinationAndSourceAreSame => NFS_ERROR_START_RANGE - 2,
            NfsError::DirectoryNotFound           => NFS_ERROR_START_RANGE - 3,
            NfsError::FailedToUpdateDirectory     => NFS_ERROR_START_RANGE - 4,
            NfsError::FailedToUpdateFile          => NFS_ERROR_START_RANGE - 5,
            NfsError::FileExistsInDestination     => NFS_ERROR_START_RANGE - 6,
            NfsError::FileNotFound                => NFS_ERROR_START_RANGE - 7,
            NfsError::InvalidRangeSpecified       => NFS_ERROR_START_RANGE - 8,
            NfsError::MetadataIsEmpty             => NFS_ERROR_START_RANGE - 9,
            NfsError::MetaDataMissingOrCorrupted  => NFS_ERROR_START_RANGE - 10,
            NfsError::NameIsEmpty                 => NFS_ERROR_START_RANGE - 11,
            NfsError::NotFound                    => NFS_ERROR_START_RANGE - 12,
<<<<<<< HEAD
            NfsError::VersionNotFound             => NFS_ERROR_START_RANGE - 13,
=======
            NfsError::Unexpected(_)               => NFS_ERROR_START_RANGE - 13,
>>>>>>> a4c9e92e
        }
    }
}

impl ::std::fmt::Debug for NfsError {
    fn fmt(&self, f: &mut ::std::fmt::Formatter) -> ::std::fmt::Result {
        match *self {
            NfsError::ClientError(ref error)        => write!(f, "NfsError::ClientError -> {:?}", error),
            NfsError::AlreadyExists                 => write!(f, "NfsError::AlreadyExists"),
            NfsError::DestinationAndSourceAreSame   => write!(f, "NfsError::DestinationAndSourceAreSame"),
            NfsError::DirectoryNotFound             => write!(f, "NfsError::DirectoryNotFound"),
            NfsError::FailedToUpdateDirectory       => write!(f, "NfsError::FailedToUpdateDirectory"),
            NfsError::FailedToUpdateFile            => write!(f, "NfsError::FailedToUpdateFile"),
            NfsError::FileExistsInDestination       => write!(f, "NfsError::FileExistsInDestination"),
            NfsError::FileNotFound                  => write!(f, "NfsError::FileNotFound"),
            NfsError::InvalidRangeSpecified         => write!(f, "NfsError::InvalidRangeSpecified"),
            NfsError::MetadataIsEmpty               => write!(f, "NfsError::MetadataIsEmpty"),
            NfsError::MetaDataMissingOrCorrupted    => write!(f, "NfsError::MetaDataMissingOrCorrupted"),
            NfsError::NameIsEmpty                   => write!(f, "NfsError::NameIsEmpty"),
            NfsError::NotFound                      => write!(f, "NfsError::NotFound"),
<<<<<<< HEAD
            NfsError::VersionNotFound               => write!(f, "NfsError::VersionNotFound"),
=======
            NfsError::Unexpected(ref error)         => write!(f, "NfsError::Unexpected -> {:?}", error),
>>>>>>> a4c9e92e
        }
    }
}<|MERGE_RESOLUTION|>--- conflicted
+++ resolved
@@ -50,13 +50,8 @@
     // TODO remove not found
     /// General
     NotFound,
-<<<<<<< HEAD
-    /// Version not found
-    VersionNotFound,
-=======
-    /// unexpected error
+    /// Unexpected error
     Unexpected(String),
->>>>>>> a4c9e92e
 }
 
 impl From<::safe_client::errors::ClientError> for NfsError {
@@ -87,11 +82,7 @@
             NfsError::MetaDataMissingOrCorrupted  => NFS_ERROR_START_RANGE - 10,
             NfsError::NameIsEmpty                 => NFS_ERROR_START_RANGE - 11,
             NfsError::NotFound                    => NFS_ERROR_START_RANGE - 12,
-<<<<<<< HEAD
-            NfsError::VersionNotFound             => NFS_ERROR_START_RANGE - 13,
-=======
             NfsError::Unexpected(_)               => NFS_ERROR_START_RANGE - 13,
->>>>>>> a4c9e92e
         }
     }
 }
@@ -112,11 +103,7 @@
             NfsError::MetaDataMissingOrCorrupted    => write!(f, "NfsError::MetaDataMissingOrCorrupted"),
             NfsError::NameIsEmpty                   => write!(f, "NfsError::NameIsEmpty"),
             NfsError::NotFound                      => write!(f, "NfsError::NotFound"),
-<<<<<<< HEAD
-            NfsError::VersionNotFound               => write!(f, "NfsError::VersionNotFound"),
-=======
             NfsError::Unexpected(ref error)         => write!(f, "NfsError::Unexpected -> {:?}", error),
->>>>>>> a4c9e92e
         }
     }
 }