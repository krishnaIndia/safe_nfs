--- conflicted
+++ resolved
@@ -149,11 +149,7 @@
 
 #[cfg(test)]
 mod test {
-<<<<<<< HEAD
-    use super::*;    
-=======
     use super::*;
->>>>>>> ac8d6c6e
 
     #[test]
     fn serialise() {
