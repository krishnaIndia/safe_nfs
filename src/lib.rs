// Copyright 2015 MaidSafe.net limited.
//
// This SAFE Network Software is licensed to you under (1) the MaidSafe.net Commercial License,
// version 1.0 or later, or (2) The General Public License (GPL), version 3, depending on which
// licence you accepted on initial access to the Software (the "Licences").
//
// By contributing code to the SAFE Network Software, or to this project generally, you agree to be
// bound by the terms of the MaidSafe Contributor Agreement, version 1.0.  This, along with the
// Licenses can be found in the root directory of this project at LICENSE, COPYING and CONTRIBUTOR.
//
// Unless required by applicable law or agreed to in writing, the SAFE Network Software distributed
// under the GPL Licence is distributed on an "AS IS" BASIS, WITHOUT WARRANTIES OR CONDITIONS OF ANY
// KIND, either express or implied.
//
// Please review the Licences for the specific language governing permissions and limitations
// relating to use of the SAFE Network Software.

#![crate_name = "maidsafe_nfs"]
#![crate_type = "lib"]
#![doc(html_logo_url = "http://maidsafe.net/img/Resources/branding/maidsafe_logo.fab2.png",
       html_favicon_url = "http://maidsafe.net/img/favicon.ico",
              html_root_url = "http://dirvine.github.io/dirvine/maidsafe_nfs/")]
/*
///////////////////////////////////////////////////
//               LINT
///////////////////////////////////////////////////

#![forbid(bad_style, warnings)]

#![deny(deprecated, improper_ctypes, missing_docs, non_shorthand_field_patterns,
overflowing_literals, plugin_as_library, Private_no_mangle_fns, Private_no_mangle_statics,
raw_pointer_derive, stable_features, unconditional_recursion, unknown_lints, unsafe_code,
unsigned_negation, unused, unused_allocation, unused_attributes, unused_comparisons,
unused_features, unused_parens, while_true)]

#![warn(trivial_casts, trivial_numeric_casts, unused_extern_crates, unused_import_braces,
unused_qualifications, variant_size_differences)]

///////////////////////////////////////////////////
*/
//! #Maidsafe-Nfs Library
//! [Project github page](https://github.com/maidsafe/maidsafe_nfs)


extern crate time;
extern crate cbor;
extern crate routing;
extern crate sodiumoxide;
extern crate rustc_serialize;
<<<<<<< HEAD
#[macro_use]
=======
extern crate self_encryption;
>>>>>>> 0e944f70
extern crate maidsafe_client;

// TODO arange in pyramid style
pub mod file;
pub mod errors;
pub mod helper;
pub mod metadata;
pub mod directory_listing;
/// Module for Restful interfaces for storage
pub mod rest;

/// Root directory name
pub const ROOT_DIRECTORY_NAME: &'static str = "USER_ROOT";
/// Configuration directory Name stored in the session packet
pub const CONFIGURATION_DIRECTORY_NAME: &'static str = "CONFIGURATION_ROOT";
/// Tag representing the Versioned Directory Listing
pub const VERSION_DIRECTORY_LISTING_TAG: u64 = maidsafe_client::CLIENT_STRUCTURED_DATA_TAG + 100;
/// Tag representing the Versioned Directory Listing
pub const UNVERSION_DIRECTORY_LISTING_TAG: u64 = VERSION_DIRECTORY_LISTING_TAG + 1;

/// ShareLebvel indicates whether the container is Private or Public shared
#[derive(RustcEncodable, RustcDecodable, PartialEq, Eq, PartialOrd, Ord, Clone, Debug)]
pub enum AccessLevel {
    Private,
    Public,
}<|MERGE_RESOLUTION|>--- conflicted
+++ resolved
@@ -47,21 +47,19 @@
 extern crate routing;
 extern crate sodiumoxide;
 extern crate rustc_serialize;
-<<<<<<< HEAD
-#[macro_use]
-=======
 extern crate self_encryption;
->>>>>>> 0e944f70
-extern crate maidsafe_client;
+#[macro_use] extern crate maidsafe_client;
 
 // TODO arange in pyramid style
 pub mod file;
+/// Module for Restful interfaces for storage
+// pub mod rest;
+/// Errors
 pub mod errors;
-pub mod helper;
+// pub mod helper;
 pub mod metadata;
 pub mod directory_listing;
-/// Module for Restful interfaces for storage
-pub mod rest;
+
 
 /// Root directory name
 pub const ROOT_DIRECTORY_NAME: &'static str = "USER_ROOT";
