--- conflicted
+++ resolved
@@ -14,23 +14,12 @@
 //
 // Please review the Licences for the specific language governing permissions and limitations
 // relating to use of the SAFE Network Software.
-<<<<<<< HEAD
-
-=======
-/*
-extern crate safe_client;
+
+extern crate time;
 extern crate safe_nfs;
->>>>>>> 1f10a285
-extern crate time;
-extern crate maidsafe_nfs;
-#[macro_use] extern crate maidsafe_client;
-
-<<<<<<< HEAD
-fn create_account() -> Result<maidsafe_client::client::Client, ::maidsafe_nfs::errors::NfsError> {
-=======
-#[allow(unused_must_use)]
-fn create_account() -> Result<safe_client::client::Client, String> {
->>>>>>> 1f10a285
+#[macro_use] extern crate safe_client;
+
+fn create_account() -> Result<safe_client::client::Client, ::safe_nfs::errors::NfsError> {
     let mut keyword = String::new();
     let mut password = String::new();
     let mut pin_str = String::new();
@@ -59,37 +48,16 @@
 
     // Account Creation
     println!("\nTrying to create an account ...");
-
-<<<<<<< HEAD
-    try!(maidsafe_client::client::Client::create_account(&keyword, pin, &password));
+    try!(safe_client::client::Client::create_account(&keyword, pin, &password));
     println!("Account Created Successfully !!");
-=======
-    match safe_client::client::Client::create_account(&keyword, pin, &password) {
-        Ok(_) => {
-            println!("Account Created Successfully !!");
-        },
-        Err(_) => panic!("Account Created failed"),
-    }
->>>>>>> 1f10a285
-
     println!("\n\n\tAuto Account Login");
     println!("\t==================");
 
     // Log into the created account
     println!("\nTrying to log into the created account using supplied credentials ...");
-<<<<<<< HEAD
-    let client = try!(maidsafe_client::client::Client::log_in(&keyword, pin, &password));
+    let client = try!(safe_client::client::Client::log_in(&keyword, pin, &password));
     println!("Account Login Successful !!");
     Ok(client)
-=======
-    match safe_client::client::Client::log_in(&keyword, pin, &password) {
-        Ok(client) => {
-            println!("Account Login Successful !!");
-            Ok(client)
-        },
-        Err(_)  => Err("Account Login Failed !!".to_string()),
-    }
->>>>>>> 1f10a285
 }
 
 fn get_user_string(placeholder: &str) -> String {
@@ -116,20 +84,15 @@
     version
 }
 
-<<<<<<< HEAD
-
-fn get_child_container(container: &mut maidsafe_nfs::rest::Container) -> Result<::maidsafe_nfs::rest::Container, ::maidsafe_nfs::errors::NfsError> {
+fn get_child_container(container: &mut safe_nfs::rest::Container) -> Result<::safe_nfs::rest::Container, ::safe_nfs::errors::NfsError> {
     let sub_containers = container.get_containers();
     let ref container_name = get_user_string("Container name");
     let info = sub_containers.iter().find(|info| *info.get_name() == *container_name);
-    let container_info = try!(info.ok_or(::maidsafe_nfs::errors::NfsError::DirectoryNotFound));
+    let container_info = try!(info.ok_or(::safe_nfs::errors::NfsError::DirectoryNotFound));
     container.get_container(container_info, None)
 }
 
-fn container_operation(option: u32, container: &mut maidsafe_nfs::rest::Container) -> Result<(), ::maidsafe_nfs::errors::NfsError> {
-=======
-fn container_operation(option: u32, container: &mut safe_nfs::rest::Container) {
->>>>>>> 1f10a285
+fn container_operation(option: u32, container: &mut safe_nfs::rest::Container) -> Result<(), ::safe_nfs::errors::NfsError> {
     match option {
         1 => {// Create container
             println!("----------Select the Container type-----------");
@@ -150,9 +113,9 @@
                         _     => true,
                     };
                     let access_level = match index {
-                        1 | 3 => ::maidsafe_nfs::AccessLevel::Private,
-                        2 | 4 => ::maidsafe_nfs::AccessLevel::Public,
-                        _     => ::maidsafe_nfs::AccessLevel::Private,
+                        1 | 3 => ::safe_nfs::AccessLevel::Private,
+                        2 | 4 => ::safe_nfs::AccessLevel::Public,
+                        _     => ::safe_nfs::AccessLevel::Private,
                     };
                     try!(container.create(name.clone(), versioned, access_level));
                     println!("Created Container - {}", name);
@@ -196,12 +159,11 @@
     Ok(())
 }
 
-<<<<<<< HEAD
-fn blob_operation(option: u32, container: &mut maidsafe_nfs::rest::Container) -> Result<(), ::maidsafe_nfs::errors::NfsError> {
+fn blob_operation(option: u32, container: &mut safe_nfs::rest::Container) -> Result<(), ::safe_nfs::errors::NfsError> {
     match option {
         5 => { // List blobs
             let container = try!(get_child_container(container));
-            let blobs: Vec<maidsafe_nfs::rest::Blob> = container.get_blobs();
+            let blobs: Vec<safe_nfs::rest::Blob> = container.get_blobs();
             if blobs.is_empty() {
                 println!("No Blobs found in Container - {}", container.get_name());
             } else {
@@ -211,26 +173,6 @@
                 for blob in blobs {
                     println!("\t {:?} \t {}", time::strftime("%d-%m-%Y %H:%M UTC", &blob.get_modified_time()).unwrap(), blob.get_name());
                 }
-=======
-fn blob_operation(option: u32, container: &mut safe_nfs::rest::Container) {
-    match option {
-        5 => { // List blobs
-            match container.get_container(get_user_string("Container name"), None) {
-                Ok(container) => {
-                    let blobs: Vec<safe_nfs::rest::Blob> = container.get_blobs();
-                    if blobs.is_empty() {
-                        println!("No Blobs found in Container - {}", container.get_name());
-                    } else {
-                        println!("List of Blobs");
-                        println!("\t        Modified On                Name ");
-                        println!("\t =========================      ===========");
-                        for blob in blobs {
-                            println!("\t {:?} \t {}", time::strftime("%d-%m-%Y %H:%M UTC", &blob.get_modified_time()).unwrap(), blob.get_name());
-                        }
-                    }
-                },
-                Err(msg) => println!("Failed :: {}", msg)
->>>>>>> 1f10a285
             }
         },
         6 => { // Create blob
@@ -314,18 +256,7 @@
             }
         },
         _ => {}
-<<<<<<< HEAD
-=======
-    }
-}
-
-fn get_root_container(client: &::std::sync::Arc<::std::sync::Mutex<safe_client::client::Client>>) -> safe_nfs::rest::Container {
-    let root_container;
-    match safe_nfs::rest::Container::authorise(client.clone(), None) {
-        Ok(container) => root_container = container,
-        Err(msg) => panic!(msg)
->>>>>>> 1f10a285
-    };
+    }
     Ok(())
 }
 
@@ -333,7 +264,7 @@
     let test_client = eval_result!(create_account());
     let client = ::std::sync::Arc::new(::std::sync::Mutex::new(test_client));
     println!("\n\t-- Preparing storage ----\n");
-    let mut root_container = eval_result!(maidsafe_nfs::rest::Container::authorise(client.clone(), None));
+    let mut root_container = eval_result!(safe_nfs::rest::Container::authorise(client.clone(), None));
     println!("\n\n------  (Tip) Start by creating a container and then store blob, modify blob within the container --------------------");
     loop {
         let mut option = String::new();
